--- conflicted
+++ resolved
@@ -8,15 +8,11 @@
 
 # Postman collections (if not backend specific)
 
-<<<<<<< HEAD
 # Root level files (frontend related) - exclude root README, allow render.yaml for Render deployment
 README.md
 !render.yaml
 !python_api/README.md
 !python_api/render.yaml
-=======
-# Root level files (frontend related) - exclude root README/render, allow python_api versions
->>>>>>> da3c7955
 
 # Python cache files
 __pycache__/
